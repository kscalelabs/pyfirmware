--- conflicted
+++ resolved
@@ -298,23 +298,7 @@
 
         joint_data_dict = self.get_joint_angles_and_velocities()
 
-<<<<<<< HEAD
         if any(abs(data["angle"]) > 2.0 for data in joint_data_dict.values()):
-=======
-        print("\nActuator states:")
-        print("ID  | Name                     | Angle | Velocity | Torque | Temp  | Faults")
-        print("----|--------------------------|-------|----------|--------|-------|-------")
-        for act_id, data in joint_data_dict.items():
-            fault_color = "\033[1;31m" if data["fault_flags"] > 0 else "\033[1;32m"  # type: ignore[operator]
-            print(
-                f"{act_id:3d} | {data['name']:24s} | {data['angle']:5.2f} | {data['velocity']:8.2f} | "
-                f"{data['torque']:6.2f} | {data['temperature']:5.1f} | {fault_color}{data['fault_flags']:3d}\033[0m"
-            )
-            if data["fault_flags"] > 0:  # type: ignore[operator]
-                print("\033[1;33mWARNING: Actuator faults detected\033[0m")
-
-        if any(abs(data["angle"]) > 2.0 for data in joint_data_dict.values()):  # type: ignore[arg-type]
->>>>>>> a85666eb
             print("\033[1;31mERROR: Actuator angles too far from zero - move joints closer to home position\033[0m")
             sys.exit(1)
 
@@ -401,13 +385,8 @@
 
 def main() -> None:
     """Run sine wave test on all actuators."""
-<<<<<<< HEAD
-    driver = MotorDriver(max_scaling=0.1)
+    driver = MotorDriver(dict(), max_scaling=0.1)
     driver.get_actuator_status()
-=======
-    driver = MotorDriver(dict(), max_scaling=0.1)
-
->>>>>>> a85666eb
     input("Press Enter to enable motors...")
     driver.enable_and_home_motors()
 
