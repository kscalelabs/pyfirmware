--- conflicted
+++ resolved
@@ -145,7 +145,6 @@
         self.sockets[canbus].send(frame)
         _ = self._receive_can_frame(self.sockets[canbus], Mux.FEEDBACK)
 
-<<<<<<< HEAD
     def disable_motors(self) -> list[int]:
         for canbus in self.sockets.keys():
             for actuator_id in self.actuators[canbus]:
@@ -185,10 +184,7 @@
             
         return True
 
-    def get_actuator_feedback(self) -> Dict[str, int]:
-=======
-    def get_actuator_feedback(self) -> Dict[int, Dict[str, int]]:
->>>>>>> 8b44a32c
+    def get_actuator_feedback(self) -> dict[str, dict[str, int]]:
         """Send one message per bus; wait for all of them concurrently."""
         results: dict[int, dict[str, int]] = {}
         max_tranches = max(len(self.actuators[can]) for can in self.actuators.keys())
