"""CAN communication and motor driver interfaces for actuators."""

import math
import socket
import struct
import sys
import time
from typing import Dict

from firmware.actuators import FaultCode, Mux, RobotConfig
from firmware.shutdown import get_shutdown_manager


class CriticalFaultError(Exception):
    pass

class CANInterface:
    """Communication only."""

    # Constants
    FRAME_FMT = "<IBBBB8s"
    FRAME_SIZE = struct.calcsize(FRAME_FMT)
    EFF = 0x8000_0000
    HOST_ID = 0xFD
    CAN_TIMEOUT = 0.002
    CANBUS_RANGE = range(0, 7)
    ACTUATOR_RANGE = range(10, 50)

    # Fault codes
    MUX_0x15_FAULT_CODES = [
        FaultCode(0x01, True, "Motor Over-temperature (>145°C)"),
        FaultCode(0x02, True, "Driver Fault (DRV status)"),
        FaultCode(0x04, False, "Undervoltage (VBUS < 12V)"),
        FaultCode(0x08, False, "Overvoltage (VBUS > 60V)"),
        FaultCode(0x80, False, "Encoder Uncalibrated"),
        FaultCode(0x4000, True, "Stall/I²t Overload"),
    ]
    MUX_0x15_WARNING_CODES = [
        FaultCode(0x01, False, "Motor overtemperature warning (default 135°C)"),
    ]
    CAN_ID_FAULT_CODES = [
        FaultCode(0x20, False, "Uncalibrated"),
        FaultCode(0x10, False, "Gridlock overload fault"),
        FaultCode(0x08, False, "Magnetic coding fault"),
        FaultCode(0x04, True, "Overtemperature"),
        FaultCode(0x02, True, "Overcurrent"),
        FaultCode(0x01, False, "Undervoltage"),
    ]

    def __init__(self) -> None:
        self.sockets = {}
        self.actuators = {}
        self._find_actuators()

    def _build_can_frame(self, actuator_can_id: int, mux: int, payload: bytes = b"\x00" * 8) -> bytes:
        can_id = ((actuator_can_id & 0xFF) | (self.HOST_ID << 8) | ((mux & 0x1F) << 24)) | self.EFF
        return struct.pack(self.FRAME_FMT, can_id, 8 & 0xFF, 0, 0, 0, payload[:8])

    def _parse_can_frame(self, frame: bytes) -> Dict[str, int]:
        if len(frame) != 16:
            raise ValueError("frame must be exactly 16 bytes")
        can_id, _length, _pad, _res0, _len8, payload = struct.unpack(self.FRAME_FMT, frame)
        host_id = (can_id >> 0) & 0xFF
        actuator_can_id = (can_id >> 8) & 0xFF
        mode_status = (can_id >> 22) & 0x03
        fault_flags = (can_id >> 16) & 0x3F
        mux = (can_id >> 24) & 0x1F
        return {
            "host_id": host_id,
            "actuator_can_id": actuator_can_id,
            "fault_flags": fault_flags,
            "mode_status": mode_status,
            "mux": mux,
            "payload": payload,
        }

    def _receive_can_frame(self, sock: socket.socket, mux: int) -> Dict[str, int]:
        """Recursively receive can frames until the mux is the expected value."""
        try:
            frame = sock.recv(self.FRAME_SIZE)
            parsed_frame = self._parse_can_frame(frame)
        except Exception:
            return -1

        self._check_for_faults(self.CAN_ID_FAULT_CODES, parsed_frame["fault_flags"], parsed_frame["actuator_can_id"])
        if parsed_frame["mux"] != mux:
            print(f"\033[1;33mWARNING: unexpected mux 0x{parsed_frame['mux']:02X} in feedback response\033[0m")
            if parsed_frame["mux"] == Mux.FAULT_RESPONSE:
                self._process_fault_response(parsed_frame["payload"], parsed_frame["actuator_can_id"])
                return self._receive_can_frame(sock, mux)  # call again recursively
        else:
            return parsed_frame

    def _check_for_faults(self, faults: list[FaultCode], fault_flags: int, actuator_can_id: int) -> None:
        for fault_code in faults:
            if fault_flags == fault_code.code:
                msg = f"Actuator {actuator_can_id}: {fault_code.description}"
                if fault_code.critical:
                    raise CriticalFaultError(f"\033[1;31mCRITICAL FAULT: {msg}\033[0m")
                print(f"\033[1;33mWARNING: {msg}\033[0m")

    def _process_fault_response(self, payload: bytes, actuator_can_id: int) -> None:
        fault_value, warning_value = struct.unpack("<II", payload)  # Little-endian uint32
        self._check_for_faults(self.MUX_0x15_FAULT_CODES, fault_value, actuator_can_id)
        self._check_for_faults(self.MUX_0x15_WARNING_CODES, warning_value, actuator_can_id)

    def _find_actuators(self) -> None:
        print("\033[1;36m🔍 Scanning CAN buses for actuators...\033[0m")
        for canbus in self.CANBUS_RANGE:
            sock = socket.socket(socket.AF_CAN, socket.SOCK_RAW, socket.CAN_RAW)
            try:
                sock.bind((f"can{canbus}",))
                sock.settimeout(self.CAN_TIMEOUT)
                sock.send(self._build_can_frame(0, Mux.PING))  # test message
            except Exception:
                continue

            print(f"Scanning bus {canbus}...")
            actuators = []
            for actuator_id in self.ACTUATOR_RANGE:
                if self._ping_actuator(sock, actuator_id) != -1:
                    actuators.append(actuator_id)
            if actuators:
                self.sockets[canbus] = sock
                self.actuators[canbus] = sorted(list(set(actuators)))

        total_actuators = sum(len(actuators) for actuators in self.actuators.values())
        print(f"\033[1;32mFound {total_actuators} actuators on {len(self.sockets)} sockets\033[0m")
        for canbus, actuators in self.actuators.items():
            print(f"\033[1;34m{canbus}\033[0m: \033[1;35m{actuators}\033[0m")

    def _ping_actuator(self, sock: socket.socket, actuator_can_id: int) -> bool:
        frame = self._build_can_frame(actuator_can_id, Mux.PING)
        sock.send(frame)
        response = self._receive_can_frame(sock, Mux.PING)
        if response == -1:
            return -1
        return response["actuator_can_id"]

    def enable_motors(self) -> None:
        for canbus in self.sockets.keys():
            for actuator_id in self.actuators[canbus]:
                self._enable_motor(canbus, actuator_id)

    def _enable_motor(self, canbus: int, actuator_can_id: int) -> None:
        frame = self._build_can_frame(actuator_can_id, Mux.MOTOR_ENABLE)
        self.sockets[canbus].send(frame)
        _ = self._receive_can_frame(self.sockets[canbus], Mux.FEEDBACK)

    def get_actuator_feedback(self) -> Dict[str, int]:
        """Send one message per bus; wait for all of them concurrently."""
        results = {}
        max_tranches = max(len(self.actuators[can]) for can in self.actuators.keys())
        for tranche in range(max_tranches):
            # Send requests
            for can, sock in self.sockets.items():
                if tranche < len(self.actuators[can]):
                    actuator_id = self.actuators[can][tranche]
                    frame = self._build_can_frame(actuator_id, Mux.FEEDBACK)
                    sock.send(frame)

            # Receive responses
            for can, sock in self.sockets.items():
                if tranche < len(self.actuators[can]):
                    actuator_id = self.actuators[can][tranche]
                    frame = self._receive_can_frame(sock, Mux.FEEDBACK)
                    if frame == -1:  # timeout
                        print(f"\033[1;33mWARNING: [gaf] recv timeout actuator {actuator_id}\033[0m")
                        continue
                    result = self._parse_feedback_response(frame)
                    if actuator_id != result["actuator_can_id"]:  # TODO enforce and flush
                        print(
                            f"\033[1;33mWARNING: [gaf] expected {actuator_id}, got {result['actuator_can_id']}\033[0m"
                        )
                        actuator_id = result["actuator_can_id"]
                    results[actuator_id] = result
        return results

    def _parse_feedback_response(self, result: bytes) -> Dict[str, int]:
        angle_be, ang_vel_be, torque_be, temp_be = struct.unpack(">HHHH", result["payload"])
        return {
            "host_id": result["host_id"],
            "actuator_can_id": result["actuator_can_id"],
            "fault_flags": result["fault_flags"],
            "angle_raw": angle_be,
            "angular_velocity_raw": ang_vel_be,
            "torque_raw": torque_be,
            "temperature_raw": temp_be,
        }

    def set_pd_targets(self, actions: dict[int, float], robotcfg: RobotConfig, scaling: float) -> None:
        # Send all commands
        for bus in self.sockets.keys():
            for actuator_id in self.actuators[bus]:
                if actuator_id in actions:
                    frame = self._build_pd_command_frame(actuator_id, actions[actuator_id], robotcfg, scaling)
                    self.sockets[bus].send(frame)

        # Receive all responses
        for bus in self.sockets.keys():
            for actuator_id in self.actuators[bus]:
                if actuator_id in actions:  # Only wait for responses from actuators we commanded
                    frame = self._receive_can_frame(self.sockets[bus], Mux.FEEDBACK)
                    if frame == -1:  # timeout
                        print("\033[1;33mWARNING: [spdt] recv timeout\033[0m")

    def _build_pd_command_frame(
        self, actuator_can_id: int, angle: float, robotcfg: RobotConfig, scaling: float
    ) -> bytes:
        assert 0.0 <= scaling <= 1.0
        raw_torque = int(robotcfg.actuators[actuator_can_id].physical_to_can_torque(0))
        raw_angle = int(robotcfg.actuators[actuator_can_id].physical_to_can_angle(angle))
        raw_ang_vel = int(robotcfg.actuators[actuator_can_id].physical_to_can_velocity(0))
        raw_kp = int(robotcfg.actuators[actuator_can_id].raw_kp * scaling)
        raw_kd = int(robotcfg.actuators[actuator_can_id].raw_kd * scaling)

        can_id = ((actuator_can_id & 0xFF) | (raw_torque << 8) | ((Mux.CONTROL & 0x1F) << 24)) | self.EFF
        payload = struct.pack(">HHHH", raw_angle, raw_ang_vel, raw_kp, raw_kd)
        return struct.pack(self.FRAME_FMT, can_id, 8 & 0xFF, 0, 0, 0, payload[:8])

    def flush_can_busses(self) -> None:
        """Try to drain 1 message from each CAN bus.

        Actuators sometimes send late or extra messages that we need to get rid of.
        """
        for canbus, sock in self.sockets.items():
            result = self._receive_can_frame(sock, Mux.FEEDBACK)
            if result != -1:
                print(f"\033[1;32mflushed message on bus {canbus}\033[0m")

    def close(self) -> None:
        """Close all CAN sockets."""
        for canbus, sock in self.sockets.items():
            try:
                sock.close()
            except Exception as e:
                print(f"Error closing socket for CAN bus {canbus}: {e}")
        self.sockets.clear()
        self.actuators.clear()


class MotorDriver:
    """Driver logic."""

    def __init__(self, home_position: dict[int, float], max_scaling: float = 1.0) -> None:
        self.max_scaling = max_scaling
        self.robot = RobotConfig()

        if not home_position:
            self.home_position = {
                actuator.can_id: actuator.default_home
                for actuator in self.robot.actuators.values()
            }
        else:
            self.home_position = {
                id: home_position[self.robot.full_name_to_actuator_id[full_name]]
                for full_name in home_position.keys()
            }

        self.can = CANInterface()
        self.last_known_feedback = {id: robot.dummy_data() for id, robot in self.robot.actuators.items()}
        self._motors_enabled = False
        self._last_scaling = 0.0

        shutdown_mgr = get_shutdown_manager()
        shutdown_mgr.register_cleanup("CAN sockets", self.can.close)  # Register first, closes last
        shutdown_mgr.register_cleanup("Motor ramp down", self._safe_ramp_down)  # Register last, executes first

        self.startup_sequence()

    def _safe_ramp_down(self) -> None:
        """Safely ramp down motors (for cleanup callback)."""
        if not self._motors_enabled:
            return
        try:
            self.flush_can_busses()
            self._ramp_down_motors()
        except Exception as e:
            print(f"Error during safe ramp down: {e}")

    def _ramp_down_motors(self) -> None:
        """Gradually ramp down motor torques before disabling (inverse of enable_and_home)."""
        print("Ramping down motors...")
        joint_data: dict[int, dict[str, float]] = self.get_joint_angles_and_velocities()
        joint_angles: dict[int, float] = {id: data["angle"] for id, data in joint_data.items()}
        if len(joint_data) == 0:
            print("No actuators responding, skipping ramp down")
            self._motors_enabled = False
            return

        print(f"Ramping down {len(joint_data)} actuators")
        num_steps = 75
        for i in range(num_steps):
            progress = i / (num_steps - 1)
            scale = self._last_scaling * (1.0 - progress) ** 2
            self.set_pd_targets(joint_angles, scaling=scale)
            time.sleep(0.03)

        # Final zero torque command
        self.set_pd_targets(joint_angles, scaling=0.0)
        self._motors_enabled = False
        print("Motors ramped down to zero")

    def startup_sequence(self) -> None:
        if not self.can.actuators:
            print("\033[1;31mERROR: No actuators detected\033[0m")
            sys.exit(1)

        joint_data_dict = self.get_joint_angles_and_velocities()

        print("\nActuator states:")
        print("ID  | Name                     | Angle | Velocity | Torque | Temp  | Faults")
        print("----|--------------------------|-------|----------|--------|-------|-------")
        for act_id, data in joint_data_dict.items():
            fault_color = "\033[1;31m" if data["fault_flags"] > 0 else "\033[1;32m"
            print(
                f"{act_id:3d} | {data['name']:24s} | {data['angle']:5.2f} | {data['velocity']:8.2f} | "
                f"{data['torque']:6.2f} | {data['temperature']:5.1f} | {fault_color}{data['fault_flags']:3d}\033[0m"
            )
            if data["fault_flags"] > 0:
                print("\033[1;33mWARNING: Actuator faults detected\033[0m")

        if any(abs(data["angle"]) > 2.0 for data in joint_data_dict.values()):
            print("\033[1;31mERROR: Actuator angles too far from zero - move joints closer to home position\033[0m")
            sys.exit(1)

    def enable_and_home_motors(self) -> None:
        self.can.enable_motors()
        self._motors_enabled = True
        print("✅ Motors enabled")

        print("\nHoming...")
        for i in range(30):
            scale = math.exp(math.log(0.001) + (math.log(1.0) - math.log(0.001)) * i / 29)
            if scale > self.max_scaling:
                break
            print(f"PD ramp: {scale:.3f}")
<<<<<<< HEAD
            self.can.set_pd_targets(self.home_position, robotcfg=self.robot, scaling=scale)
=======
            self.set_pd_targets(home_targets, scaling=scale)
>>>>>>> ee4525d7
            time.sleep(0.1)
        print("✅ Homing complete")

    def sine_wave(self) -> None:
        """Run a sine wave motion on all actuators."""
        t0 = time.perf_counter()
        while True:
            t = time.perf_counter()
            _ = self.can.get_actuator_feedback()
            t1 = time.perf_counter()
            angle = 0.3 * math.sin(2 * math.pi * 0.5 * (t - t0))
            action = {id: angle + self.home_position[id] for id in self.robot.actuators.keys()}
            t2 = time.perf_counter()
            self.set_pd_targets(action, scaling=self.max_scaling)
            t3 = time.perf_counter()
            self.can.flush_can_busses()
            t4 = time.perf_counter()
            print(
                f"get feedback={(t1 - t) * 1e6:.0f}us, "
                f"set targets={(t3 - t2) * 1e6:.0f}us, "
                f"receive missing responses={(t4 - t3) * 1e6:.0f}us"
            )
            time.sleep(max(0.02 - (time.perf_counter() - t), 0))

    def set_pd_targets(self, actions: dict[int, float], scaling: float) -> None:
        self._last_scaling = scaling
        self.can.set_pd_targets(actions, robotcfg=self.robot, scaling=scaling)

    def flush_can_busses(self) -> None:
        self.can.flush_can_busses()

    def get_joint_angles_and_velocities(self) -> dict[int, dict[str, float]]:
        fb = self.can.get_actuator_feedback()
        answer = {}
        for id in self.robot.actuators.keys():
            if id in fb:
                answer[id] = self.robot.actuators[id].can_to_physical_data(fb[id])
                self.last_known_feedback[id] = answer[id].copy()

            elif id in self.last_known_feedback:
                # Fall back to last known good values
                answer[id] = self.last_known_feedback[id].copy()
            else:
                # Ultimate fallback to zeros for unknown actuators
                answer[id] = self.robot.actuators[id].dummy_data()
        return answer

    def get_ordered_joint_data(
        self, joint_order: list[str]
    ) -> tuple[list[float], list[float], list[float], list[float]]:
        joint_data_dict = self.get_joint_angles_and_velocities()

        joint_angles_order, joint_vels_order, torques_order, temps_order = [], [], [], []

        for name in joint_order:
            id = self.robot.full_name_to_actuator_id[name]
            joint_data = joint_data_dict[id]
            joint_angles_order.append(joint_data["angle"])
            joint_vels_order.append(joint_data["velocity"])
            torques_order.append(joint_data["torque"])
            temps_order.append(joint_data["temperature"])

        return joint_angles_order, joint_vels_order, torques_order, temps_order

    def take_action(self, action: list[float], joint_order: list[str]) -> None:
        action = {self.robot.full_name_to_actuator_id[name]: action for name, action in zip(joint_order, action)}
        self.set_pd_targets(action, scaling=self.max_scaling)


def main() -> None:
    """Run sine wave test on all actuators."""
<<<<<<< HEAD
    driver = MotorDriver(dict(),max_scaling=0.1)
=======
    driver = MotorDriver(max_scaling=0.1)
    input("Press Enter to enable motors...")
    driver.enable_and_home_motors()
>>>>>>> ee4525d7
    input("Press Enter to run sine wave on all actuators...")
    driver.sine_wave()


if __name__ == "__main__":
    main()


# # .recv takes 10-30us if messages are available.
# TODO reset motor after critical fault?
# TODO reset all act upons startup
# # TODO dont die on critical faults?
# upd listener .clip ccmds<|MERGE_RESOLUTION|>--- conflicted
+++ resolved
@@ -335,11 +335,7 @@
             if scale > self.max_scaling:
                 break
             print(f"PD ramp: {scale:.3f}")
-<<<<<<< HEAD
-            self.can.set_pd_targets(self.home_position, robotcfg=self.robot, scaling=scale)
-=======
-            self.set_pd_targets(home_targets, scaling=scale)
->>>>>>> ee4525d7
+            self.set_pd_targets(self.home_position, scaling=scale)
             time.sleep(0.1)
         print("✅ Homing complete")
 
@@ -411,13 +407,11 @@
 
 def main() -> None:
     """Run sine wave test on all actuators."""
-<<<<<<< HEAD
     driver = MotorDriver(dict(),max_scaling=0.1)
-=======
-    driver = MotorDriver(max_scaling=0.1)
+
     input("Press Enter to enable motors...")
     driver.enable_and_home_motors()
->>>>>>> ee4525d7
+    
     input("Press Enter to run sine wave on all actuators...")
     driver.sine_wave()
 
