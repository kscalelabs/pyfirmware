"""WebRTC server using GStreamer and websockets for streaming video/audio."""

from __future__ import annotations

import argparse
import asyncio
import json
import os
<<<<<<< HEAD
import time
=======
import socket
>>>>>>> 401bcc09
from typing import Optional

import gi  # type: ignore[import-not-found]
import websockets  # type: ignore[import-not-found]
from gi.repository import GLib, Gst, GstSdp, GstWebRTC  # type: ignore[import-not-found]

gi.require_version("Gst", "1.0")
gi.require_version("GstWebRTC", "1.0")
gi.require_version("GstSdp", "1.0")
Gst.init(None)

TURN_URL = f"turn://{os.getenv('TURN_USERNAME')}:{os.getenv('TURN_PASSWORD')}@{os.getenv('TURN_SERVER')}"

WEBRTC_DESC = """
webrtcbin name=sendrecv
    bundle-policy=max-bundle
    stun-server=stun://stun.l.google.com:19302
"""

VIDEO_SOURCES = [
    "/base/axi/pcie@1000120000/rp1/i2c@88000/ov5647@36",
    "/base/axi/pcie@1000120000/rp1/i2c@80000/ov5647@36",
]

AUDIO_SOURCE = "hw:0,0"

async def glib_main_loop_iteration() -> None:
    while True:
        while GLib.main_context_default().iteration(False):
            pass
        await asyncio.sleep(0.01)

def add_elements_to_pipeline(pipeline: Gst.Pipeline, elements: list[Gst.Element]) -> None:
    for element in elements:
        pipeline.add(element)
        element.sync_state_with_parent()

    for i in range(len(elements) - 1):
        elements[i].link(elements[i + 1])

class WebRTCServer:
    def __init__(self, loop: asyncio.AbstractEventLoop, flip_video: bool = False, record_video: bool = False) -> None:
        self.pipe: Optional[Gst.Pipeline] = None
        self.webrtc: Optional[GstWebRTC.WebRTCBin] = None
        self.ws: Optional[websockets.WebSocketServerProtocol] = None
        self.loop = loop
        self.added_data_channel = False
        self.added_streams = 0
        self.flip_video = flip_video
<<<<<<< HEAD
        self.first_frame_timestamp: Optional[float] = None
        self.record_video = record_video
        self.video_output_dir = os.path.expanduser("~/videos")
        self.temp_video_files = {}  # Maps camera index to temp filename
        
        # Create video output directory if recording is enabled
        if self.record_video:
            os.makedirs(self.video_output_dir, exist_ok=True)
=======
        self.udp_target = ("127.0.0.1", 10000) # To Forward Data Channel Commands
        self.udp_sock = socket.socket(socket.AF_INET, socket.SOCK_DGRAM)
>>>>>>> 401bcc09

    def cleanup(self) -> None:
        if self.pipe:
            self.close_pipeline()
        if self.udp_sock:
            self.udp_sock.close()

    def connect_microphone(self, webrtc: GstWebRTC.WebRTCBin) -> None:
        if self.pipe is None:
            print("Error: Pipeline not initialized")
            return

        audio_src = Gst.ElementFactory.make("alsasrc", "audio_src")
        audio_conv = Gst.ElementFactory.make("audioconvert", "audio_conv")
        audio_resample = Gst.ElementFactory.make("audioresample", "audio_resample")
        opus_enc = Gst.ElementFactory.make("opusenc", "opus_enc")
        rtp_pay = Gst.ElementFactory.make("rtpopuspay", "rtp_pay")
        rtp_pay.set_property("pt", 98)

        elements_to_add = [audio_src, audio_conv, audio_resample, opus_enc, rtp_pay]

        add_elements_to_pipeline(self.pipe, elements_to_add)

        sink_pad = webrtc.get_request_pad("sink_1")
        src_pad = rtp_pay.get_static_pad("src")

        if not sink_pad or not src_pad:
            print("Failed to get pads for linking audio")
            return

        ret = src_pad.link(sink_pad)
        if ret != Gst.PadLinkReturn.OK:
            print("Failed to link audio to webrtcbin:", ret)
        else:
            print("Audio linked to webrtcbin")

    def start_pipeline(self, active_cameras: list[int] = [1], audio: bool = True) -> None:
        print("Starting pipeline")
        self.pipe = Gst.Pipeline.new("pipeline")
        webrtc = Gst.parse_launch(WEBRTC_DESC)
        webrtc.set_property("turn-server", TURN_URL)
        webrtc.set_property("ice-transport-policy", "all")

        self.pipe.add(webrtc)

        bus = self.pipe.get_bus()
        bus.add_signal_watch()
        bus.connect("message", self.on_bus_message)

        self.webrtc = self.pipe.get_by_name("sendrecv")
        self.webrtc.set_property("latency", 0)
        self.webrtc.connect("on-ice-candidate", self.send_ice_candidate_message)
        self.webrtc.connect("on-data-channel", self.on_data_channel)
        self.webrtc.connect("pad-added", self.on_incoming_stream)

        video_sources = []
        for i in range(len(active_cameras)):
            video_sources.append(VIDEO_SOURCES[active_cameras[i]])

        for i, cam_name in enumerate(video_sources):
            src = Gst.ElementFactory.make("libcamerasrc", f"libcamerasrc{i}")
            src.set_property("camera-name", cam_name)

            caps = Gst.Caps.from_string("video/x-raw,format=YUY2,width=640,height=480,framerate=30/1")
            capsfilter = Gst.ElementFactory.make("capsfilter", f"caps{i}")
            capsfilter.set_property("caps", caps)

            conv = Gst.ElementFactory.make("videoconvert", f"conv{i}")

            sink_queue = Gst.ElementFactory.make("queue", f"sink_queue{i}")
            sink_queue.set_property("leaky", 2)
            sink_queue.set_property("max-size-buffers", 2)

            elements_to_add = [src, capsfilter, conv, sink_queue]

            if not self.flip_video:
                flip = Gst.ElementFactory.make("videoflip", f"flip{i}")
                flip.set_property("method", 2)  # 2 = vertical flip
                elements_to_add.append(flip)

            # Add tee element to split stream if recording
            if self.record_video:
                tee = Gst.ElementFactory.make("tee", f"tee{i}")
                self.pipe.add(tee)
                upstream_element.link(tee)
                
                # Branch 1: WebRTC streaming
                queue_webrtc = Gst.ElementFactory.make("queue", f"queue_webrtc{i}")
                self.pipe.add(queue_webrtc)
                tee.link(queue_webrtc)
                upstream_element = queue_webrtc
                
                # Branch 2: File recording (H.264 to MP4)
                queue_file = Gst.ElementFactory.make("queue", f"queue_file{i}")
                h264enc = Gst.ElementFactory.make("x264enc", f"h264enc{i}")
                h264enc.set_property("tune", "zerolatency")
                h264enc.set_property("speed-preset", "ultrafast")
                h264enc.set_property("bitrate", 2000)  # 2 Mbps
                h264parse = Gst.ElementFactory.make("h264parse", f"h264parse{i}")
                mp4mux = Gst.ElementFactory.make("mp4mux", f"mp4mux{i}")
                
                # Create temporary filename (will be renamed after recording)
                temp_video_filename = f"{self.video_output_dir}/camera{i}_temp.mp4"
                filesink = Gst.ElementFactory.make("filesink", f"filesink{i}")
                filesink.set_property("location", temp_video_filename)
                
                # Store temp filename for later renaming
                self.temp_video_files[i] = temp_video_filename
                
                # Add recording elements
                for e in [queue_file, h264enc, h264parse, mp4mux, filesink]:
                    self.pipe.add(e)
                
                # Link recording branch: tee -> queue -> h264enc -> parse -> mux -> filesink
                tee.link(queue_file)
                queue_file.link(h264enc)
                h264enc.link(h264parse)
                h264parse.link(mp4mux)
                mp4mux.link(filesink)
                
                print(f"Recording to: {temp_video_filename} (will be renamed after recording)")

            vp8enc = Gst.ElementFactory.make("vp8enc", f"vp8enc{i}")
            vp8enc.set_property("deadline", 1)
            vp8enc.set_property("keyframe-max-dist", 30)

            pay = Gst.ElementFactory.make("rtpvp8pay", f"pay{i}")
            pay.set_property("pt", 96 + i)

            elements_to_add.extend([vp8enc, pay])

<<<<<<< HEAD
            upstream_element.link(vp8enc)
            vp8enc.link(pay)
            
            if self.record_video:
                print(f"Camera {i} encoding: libcamerasrc -> tee -> [VP8->WebRTC + H.264->MP4]")
            else:
                print(f"Camera {i} encoding: libcamerasrc -> VP8 -> WebRTC")
=======
            add_elements_to_pipeline(self.pipe, elements_to_add)
>>>>>>> 401bcc09

            src_pad = src.get_static_pad("src")
            sink_pad = webrtc.get_request_pad(f"sink_{i * 2}")
            if not sink_pad:
                print(f"Failed to get sink pad for stream {i}")
            else:
                src_pad = pay.get_static_pad("src")
                ret = src_pad.link(sink_pad)
                print("Pad link result", ret)

        if audio:
            self.connect_microphone(webrtc)

        self.webrtc.connect("on-negotiation-needed", self.on_negotiation_needed)
        self.pipe.set_state(Gst.State.PLAYING)

        print("Pipeline started")

    def on_bus_message(self, bus: Gst.Bus, message: Gst.Message) -> int:
        if message.type == Gst.MessageType.LATENCY:
            if self.pipe is not None:
                self.pipe.recalculate_latency()
        elif t == Gst.MessageType.STATE_CHANGED:
            # Capture timestamp when pipeline starts playing (first frame flows)
            if message.src == self.pipe and self.first_frame_timestamp is None:
                old_state, new_state, pending = message.parse_state_changed()
                if new_state == Gst.State.PLAYING:
                    self.first_frame_timestamp = time.time()
                    print(f"First frame timestamp: {self.first_frame_timestamp} (wall clock time)")
                    print(f"First frame time: {time.strftime('%Y-%m-%d %H:%M:%S', time.localtime(self.first_frame_timestamp))}")

        return GLib.SOURCE_CONTINUE

    def close_pipeline(self) -> None:
        if self.pipe:
            self.pipe.set_state(Gst.State.NULL)
<<<<<<< HEAD
            
            # Rename video files using first_frame_timestamp
            if self.record_video and self.first_frame_timestamp is not None:
                import time as time_module
                for camera_idx, temp_filename in self.temp_video_files.items():
                    if os.path.exists(temp_filename):
                        # Create final filename with first_frame_timestamp
                        final_filename = f"{self.video_output_dir}/camera{camera_idx}_{self.first_frame_timestamp:.6f}.mp4"
                        os.rename(temp_filename, final_filename)
                        print(f"Renamed: {temp_filename} -> {final_filename}")
                self.temp_video_files.clear()
            
            self.pipe = None
            self.webrtc = None
            self.added_data_channel = False
            self.first_frame_timestamp = None  # Reset for next pipeline
=======
            self.pipe, self.webrtc, self.added_data_channel = None, None, False
>>>>>>> 401bcc09

    def on_message_string(self, channel: GstWebRTC.WebRTCDataChannel, message: str) -> None:
        """Handle incoming messages from WebRTC data channel and forward to UDP listener."""
        try:
            msg = {"commands": json.loads(message)}
            self.udp_sock.sendto(json.dumps(msg).encode("utf-8"), self.udp_target)
            print(f"Forwarded command to UDP {self.udp_target}: {msg}")
        except Exception as e:
            print(f"Error forwarding command: {e}")

    def on_data_channel(self, webrtc: GstWebRTC.WebRTCBin, channel: GstWebRTC.WebRTCDataChannel) -> None:
        print("New data channel:", channel.props.label)
        channel.connect("on-message-string", self.on_message_string)

    def on_incoming_stream(self, _: GstWebRTC.WebRTCBin, pad: Gst.Pad) -> None:
        if pad.direction != Gst.PadDirection.SRC:
            return

        caps = pad.get_current_caps()
        if not caps:
            print("No caps available for incoming stream")
            return

        structure = caps.get_structure(0)
        media_type = structure.get_string("media")
        encoding_name = structure.get_string("encoding-name")

        print(f"Incoming stream - Media: {media_type}, Encoding: {encoding_name}")

        if media_type == "video" and encoding_name == "VP8":
            stream_id = self.added_streams

            vp8depay = Gst.ElementFactory.make("rtpvp8depay", f"vp8depay_{stream_id}")
            vp8dec = Gst.ElementFactory.make("vp8dec", f"vp8dec_{stream_id}")
            queue2 = Gst.ElementFactory.make("queue", f"queue2_{stream_id}")
            videoconvert = Gst.ElementFactory.make("videoconvert", f"videoconvert_{stream_id}")

            videoscale = Gst.ElementFactory.make("videoscale", f"videoscale_{stream_id}")
            videoscale.set_property("method", 1)  # Bilinear scaling
            videoscale.set_property("add-borders", True)  # Add black bars to maintain aspect ratio

            scale_caps = Gst.Caps.from_string("video/x-raw,width=1024,height=600")
            scale_capsfilter = Gst.ElementFactory.make("capsfilter", f"scale_caps_{stream_id}")
            scale_capsfilter.set_property("caps", scale_caps)

            videosink = Gst.ElementFactory.make("kmssink", f"kmssink_{stream_id}")
            if videosink:
                videosink.set_property("connector-id", -1)
                videosink.set_property("can-scale", True)
            else:
                print(f"Warning: Failed to create kmssink for stream {stream_id}")
                videosink = Gst.ElementFactory.make("fakesink", f"fakesink_{stream_id}")

            vp8depay.set_property("request-keyframe", True)
            vp8depay.set_property("wait-for-keyframe", False)

            elements = [vp8depay, vp8dec, queue2, videoconvert, videoscale, scale_capsfilter, videosink]
            add_elements_to_pipeline(self.pipe, elements)

            sink_pad = vp8depay.get_static_pad("sink")
            pad.link(sink_pad)

        elif media_type == "audio" and encoding_name == "OPUS":
            stream_id = self.added_streams

            opusdepay = Gst.ElementFactory.make("rtpopusdepay", f"opusdepay_{stream_id}")
            opusdec = Gst.ElementFactory.make("opusdec", f"opusdec_{stream_id}")
            audioconvert = Gst.ElementFactory.make("audioconvert", f"audioconvert_{stream_id}")
            audioresample = Gst.ElementFactory.make("audioresample", f"audioresample_{stream_id}")
            autoaudiosink = Gst.ElementFactory.make("autoaudiosink", f"autoaudiosink_{stream_id}")
            autoaudiosink.set_property("sync", True)

            add_elements_to_pipeline(self.pipe, [opusdepay, opusdec, audioconvert, audioresample, autoaudiosink])

            sink_pad = opusdepay.get_static_pad("sink")
            pad.link(sink_pad)

        else:
            print(f"Unsupported stream type: {media_type}/{encoding_name}")

        self.added_streams += 1

    def on_negotiation_needed(self, element: GstWebRTC.WebRTCBin) -> None:
        """Triggered by webrtcbin when media streams are connected to sink pad."""
        print("Media Stream Connected, Negotiating...")
        if self.added_data_channel or self.webrtc is None:
            return

        self.added_data_channel = True
        self.data_channel = self.webrtc.emit("create-data-channel", "chat", None)

        if self.data_channel:
            self.data_channel.connect("on-message-string", self.on_message_string)

        promise = Gst.Promise.new_with_change_func(self.on_offer_created, element, None)
        if self.webrtc is not None:
            self.webrtc.emit("create-offer", None, promise)

    def on_offer_created(self, promise: Gst.Promise, _: GstWebRTC.WebRTCBin, __: None) -> None:
        promise.wait()
        reply = promise.get_reply()
        offer = reply.get_value("offer")
        if self.webrtc is not None:
            self.webrtc.emit("set-local-description", offer, Gst.Promise.new())
        print("Sending SDP Offer")
        message = json.dumps({"sdp": {"type": "offer", "sdp": offer.sdp.as_text()}})
        if self.ws is not None:
            asyncio.run_coroutine_threadsafe(self.ws.send(message), self.loop)

    def send_ice_candidate_message(self, _: GstWebRTC.WebRTCBin, mlineindex: int, candidate: str) -> None:
        message = json.dumps({"ice": {"candidate": candidate, "sdpMLineIndex": mlineindex}})
        if self.ws is not None:
            asyncio.run_coroutine_threadsafe(self.ws.send(message), self.loop)

    def handle_client_message(self, message: str) -> None:
        msg = json.loads(message)
        msg_type = msg.get("type", None)

        if "sdp" in msg and msg["sdp"]["type"] == "answer":
            print("Received SDP Answer")
            sdp = msg["sdp"]["sdp"]
            res, sdpmsg = GstSdp.SDPMessage.new()
            GstSdp.sdp_message_parse_buffer(sdp.encode(), sdpmsg)
            answer = GstWebRTC.WebRTCSessionDescription.new(GstWebRTC.WebRTCSDPType.ANSWER, sdpmsg)
            if self.webrtc is not None:
                self.webrtc.emit("set-remote-description", answer, Gst.Promise.new())

        elif "ice" in msg:
            ice = msg["ice"]
            if self.webrtc is not None:
                self.webrtc.emit("add-ice-candidate", ice["sdpMLineIndex"], ice["candidate"])

        elif msg_type == "HELLO":
            print("Restarting Pipeline")
            if self.pipe:
                self.close_pipeline()
            self.start_pipeline(msg.get("cameras", [0]), msg.get("audio", True))

    async def websocket_handler(self, ws: websockets.WebSocketServerProtocol) -> None:
        print("Client connected")
        self.ws = ws
        async for msg in ws:
            self.handle_client_message(msg)

        print("Client disconnected, Stopping Pipeline")
        self.close_pipeline()

async def main() -> None:
    parser = argparse.ArgumentParser(description="WebRTC Video Streaming Server")
    parser.add_argument("--flip", action="store_true", help="Vertically flip the video stream")
    parser.add_argument("--record", action="store_true", help="Record video to ~/videos directory")
    args = parser.parse_args()

    loop = asyncio.get_running_loop()
    server = WebRTCServer(loop, flip_video=args.flip, record_video=args.record)
    
    if args.record:
        print(f"Video recording enabled: Files will be saved to ~/videos/")

    async def handler(websocket: websockets.WebSocketServerProtocol) -> None:
        await server.websocket_handler(websocket)

    try:
        asyncio.create_task(glib_main_loop_iteration())
        async with websockets.serve(handler, "0.0.0.0", 8765):
            print("WebSocket server running on ws://0.0.0.0:8765")
            await asyncio.Future()
    finally:
        server.cleanup()

if __name__ == "__main__":
    asyncio.run(main())<|MERGE_RESOLUTION|>--- conflicted
+++ resolved
@@ -6,11 +6,8 @@
 import asyncio
 import json
 import os
-<<<<<<< HEAD
 import time
-=======
 import socket
->>>>>>> 401bcc09
 from typing import Optional
 
 import gi  # type: ignore[import-not-found]
@@ -60,7 +57,6 @@
         self.added_data_channel = False
         self.added_streams = 0
         self.flip_video = flip_video
-<<<<<<< HEAD
         self.first_frame_timestamp: Optional[float] = None
         self.record_video = record_video
         self.video_output_dir = os.path.expanduser("~/videos")
@@ -69,10 +65,8 @@
         # Create video output directory if recording is enabled
         if self.record_video:
             os.makedirs(self.video_output_dir, exist_ok=True)
-=======
         self.udp_target = ("127.0.0.1", 10000) # To Forward Data Channel Commands
         self.udp_sock = socket.socket(socket.AF_INET, socket.SOCK_DGRAM)
->>>>>>> 401bcc09
 
     def cleanup(self) -> None:
         if self.pipe:
@@ -152,6 +146,21 @@
                 flip = Gst.ElementFactory.make("videoflip", f"flip{i}")
                 flip.set_property("method", 2)  # 2 = vertical flip
                 elements_to_add.append(flip)
+
+            for e in elements_to_add:
+                self.pipe.add(e)
+
+            # Link source -> conv -> queue (with optional flip)
+            src.link(capsfilter)
+            capsfilter.link(conv)
+
+            if self.flip_video:
+                conv.link(flip)
+                flip.link(sink_queue)
+            else:
+                conv.link(sink_queue)
+
+            upstream_element = sink_queue
 
             # Add tee element to split stream if recording
             if self.record_video:
@@ -204,7 +213,6 @@
 
             elements_to_add.extend([vp8enc, pay])
 
-<<<<<<< HEAD
             upstream_element.link(vp8enc)
             vp8enc.link(pay)
             
@@ -212,9 +220,6 @@
                 print(f"Camera {i} encoding: libcamerasrc -> tee -> [VP8->WebRTC + H.264->MP4]")
             else:
                 print(f"Camera {i} encoding: libcamerasrc -> VP8 -> WebRTC")
-=======
-            add_elements_to_pipeline(self.pipe, elements_to_add)
->>>>>>> 401bcc09
 
             src_pad = src.get_static_pad("src")
             sink_pad = webrtc.get_request_pad(f"sink_{i * 2}")
@@ -251,7 +256,6 @@
     def close_pipeline(self) -> None:
         if self.pipe:
             self.pipe.set_state(Gst.State.NULL)
-<<<<<<< HEAD
             
             # Rename video files using first_frame_timestamp
             if self.record_video and self.first_frame_timestamp is not None:
@@ -268,9 +272,6 @@
             self.webrtc = None
             self.added_data_channel = False
             self.first_frame_timestamp = None  # Reset for next pipeline
-=======
-            self.pipe, self.webrtc, self.added_data_channel = None, None, False
->>>>>>> 401bcc09
 
     def on_message_string(self, channel: GstWebRTC.WebRTCDataChannel, message: str) -> None:
         """Handle incoming messages from WebRTC data channel and forward to UDP listener."""
