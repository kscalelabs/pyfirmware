"""Hiwonder IMU reader using a background process and shared memory."""

import atexit
import mmap
<<<<<<< HEAD
from multiprocessing import Process, Event, Lock
=======
>>>>>>> 6e9c6c11
import os
import struct
import time
from multiprocessing import Event, Lock, Process

import serial

# record layout: timestamp (double) + gyro (3 floats) + quaternion (4 floats)
RECORD_STRUCT = struct.Struct("<dfffffff")


def _open_mmap(path: str, size: int) -> mmap.mmap:
    """Open or create a shared memory map."""
    if not os.path.exists(path):
        with open(path, "wb") as f:
            f.write(b"\x00" * size)
    with open(path, "r+b") as f:
        return mmap.mmap(f.fileno(), size)


def _parse_gyro(data: bytes) -> tuple[float, float, float]:
    """Parse gyroscope data from IMU packet."""
    scale = 2000.0 * 3.14159 / 180.0 / 32768.0
    gx = struct.unpack("<h", data[2:4])[0] * scale
    gy = struct.unpack("<h", data[4:6])[0] * scale
    gz = struct.unpack("<h", data[6:8])[0] * scale
    return (gx, gy, gz)


def _parse_quat(data: bytes) -> tuple[float, float, float, float]:
    """Parse quaternion data from IMU packet."""
    qw = struct.unpack("<h", data[2:4])[0] / 32768.0
    qx = struct.unpack("<h", data[4:6])[0] / 32768.0
    qy = struct.unpack("<h", data[6:8])[0] / 32768.0
    qz = struct.unpack("<h", data[8:10])[0] / 32768.0
    return (qw, qx, qy, qz)


def _quat_to_gravity(q: tuple[float, float, float, float]) -> tuple[float, float, float]:
    """Convert quaternion to projected gravity vector."""
    w, x, y, z = q
    gx = 2 * (w * y - x * z) * 9.81
    gy = -2 * (w * x + y * z) * 9.81
    gz = -(w * w - x * x - y * y + z * z) * 9.81
    return (gx, gy, gz)


def _read_loop(device: str, baudrate: int, shm_path: str, shm_size: int,
               running: Event, lock: Lock) -> None:
    try:
        ser = serial.Serial(device, baudrate, timeout=0)
        shm = _open_mmap(shm_path, shm_size)
    except Exception:
        return

    gyro = (0.0, 0.0, 0.0)
    quat = (0.0, 0.0, 0.0, 0.0)

    while running.is_set():
        time.sleep(0.0001)
        if ser.read(1) == b"\x55":
            data = b"\x55" + ser.read(10)
            if len(data) == 11 and (sum(data[:10]) & 0xFF) == data[10]:
                if data[1] == 0x52:
                    gyro = _parse_gyro(data)
                elif data[1] == 0x59:
                    quat = _parse_quat(data)
                with lock:
                    shm.seek(0)
                    shm.write(RECORD_STRUCT.pack(time.time(), *gyro, *quat))

    ser.close()


class Hiwonder:
    def __init__(
        self, device: str = "/dev/ttyUSB0", baudrate: int = 230400, shm_path: str = "/dev/shm/imu_shm"
    ) -> None:
        self.shm = _open_mmap(shm_path, RECORD_STRUCT.size)
        self.lock = Lock()
        self.running = Event()
        self.running.set()

        self.proc = Process(
            target=_read_loop,
            args=(device, baudrate, shm_path, RECORD_STRUCT.size, self.running, self.lock),
            daemon=True,
        )
        self.proc.start()
        time.sleep(0.1)

        if not self.proc.is_alive():
            raise serial.SerialException(f"Failed to connect to {device}")

        atexit.register(self._cleanup)

    def _cleanup(self) -> None:
        try:
            self.running.clear()
            if self.proc.is_alive():
                self.proc.join(timeout=1.0)
                if self.proc.is_alive():
                    self.proc.terminate()
            self.shm.close()
        except Exception:
            pass

    def get_projected_gravity_and_gyroscope(self) -> tuple[tuple[float, ...], tuple[float, ...], float]:
        """Returns (projected_gravity, gyro, timestamp)."""
        with self.lock:
            self.shm.seek(0)
            data = self.shm.read(RECORD_STRUCT.size)

        if len(data) == RECORD_STRUCT.size:
            vals = RECORD_STRUCT.unpack(data)
            gyro = vals[1:4]
            quat = vals[4:8]
            gravity = _quat_to_gravity(quat)
            return gravity, gyro, vals[0]
        return (0.0, 0.0, -9.81), (0.0, 0.0, 0.0), 0.0


if __name__ == "__main__":
    imu = Hiwonder()
    t0 = time.time()
    while True:
        time.sleep(0.02)
        gravity, gyro, ts = imu.get_projected_gravity_and_gyroscope()
        print(f"gravity: {gravity}, gyro: {gyro}, t: {ts - t0:.3f}")<|MERGE_RESOLUTION|>--- conflicted
+++ resolved
@@ -2,10 +2,6 @@
 
 import atexit
 import mmap
-<<<<<<< HEAD
-from multiprocessing import Process, Event, Lock
-=======
->>>>>>> 6e9c6c11
 import os
 import struct
 import time
