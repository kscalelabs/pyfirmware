--- conflicted
+++ resolved
@@ -153,12 +153,7 @@
             return True
         return False
 
-<<<<<<< HEAD
-    def launch_policy_permission(self) -> bool:
-        print("Asking permission to start policy")
-=======
     def launch_policy_permission(self, policy_name: str) -> bool:
->>>>>>> d76eeae0
         """Ask permission to start policy. Returns True if should start, False to abort."""
         self.send_message("request_policy_start", {
             "message": f"Ready to start {policy_name}?"
