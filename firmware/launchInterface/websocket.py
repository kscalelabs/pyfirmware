"""Simplified WebSocket interface for robot control."""

import json
import threading
import time
from pathlib import Path
from typing import Any, Callable, Optional

from simple_websocket_server import WebSocket, WebSocketServer

from firmware.launchInterface.launch_interface import LaunchInterface


class WebSocketLaunchInterface(LaunchInterface):
    def __init__(self, host: str = "0.0.0.0", port: int = 8760) -> None:
        self.host = host
        self.port = port
        self.websocket: Optional[WebSocket] = None

        self.allow_motors = False
        self.allow_policy = False
        self.selected_kinfer: Optional[str] = None
        self.abort = False
        self.current_step = "started"
        self.kinfer_files: list[dict[str, Any]] = []
<<<<<<< HEAD
        self.active_step = -1
        self.steps = [
            ["select_kinfer"],
            ["enable_motors"],
            ["start_policy"]
        ]

        # Start server and wait for connection
        self._start_server()
        self._wait_for_connection()

    def _start_server(self) -> None:
        """Start the WebSocket server in a background thread."""
        print(f"🚀 Starting WebSocket server on {self.host}:{self.port}")

        self.server = WebSocketServer(self.host, self.port, RobotWebSocket)
        self.server.interface = self  
  

        self._server_thread = threading.Thread(target=self.server.serve_forever, daemon=True)
        self._server_thread.start()

        print(f"WebSocket server running on ws://{self.host}:{self.port}")

    def process_step(self, timeout: int = 300) -> Optional[dict]:
        """Process a step of the policy. Returns message dict if received, None on timeout."""
        expected_types = self.steps[self.active_step]
        expected_types.append('abort')
        start_time = time.time()

        while time.time() - start_time < timeout:
            if self.message_queue:
                message = self.message_queue.pop(0)

                if message.get("type") == "refresh_kinfer_files":
                    self.send_message("refresh", self.kinfer_files)

                if message.get("type") in expected_types:
                    self.active_step = -1
                    return message
                else:
                    self.send_message("error", {
                        "message": f"Expected one of {expected_types}, got {message.get('type')}"
                    })
                    continue

            time.sleep(0.01)

        self.send_message("timeout", {
            "message": f"Waiting for one of: {expected_types}"
        })
        return None

    def _on_connect(self, websocket: WebSocket) -> None:
        """Called when a client connects. Seamlessly override any existing connection."""
        # Close existing connection if present
        if self.websocket is not None:
            print(f"🔄 New connection from {websocket.address}, closing old connection")
            try:
                self.websocket.close()
            except Exception as e:
                print(f"Error closing old connection: {e}")

        self.websocket = websocket
        print(f"Client connected to launch interface from {websocket.address}")
        if self.kinfer_files:
            self.send_message("refresh_kinfer_files", {
                "kinfer_files": self.kinfer_files
            })
        self._connected_event.set()

    def _on_disconnect(self, websocket: WebSocket) -> None:
        print(f"Client disconnected to launch interface from {websocket.address}")
        self.websocket = None

    def _wait_for_connection(self, timeout: int = 300) -> None:
        """Block until a client connects."""
        if not self._connected_event.wait(timeout=timeout):
            raise TimeoutError("No client connected within timeout period")

    def send_message(self, message_type: str, data: Optional[dict[str, Any]] = None) -> None:
        """Send a JSON message to the client (blocking)."""
        if not self.websocket:
            return

        message = {"type": message_type, "data": data or {}}
        try:
            self.websocket.send_message(json.dumps(message))
        except Exception as e:
            print(f"Error sending message: {e}")

    def get_command_source(self) -> str:
        """Return command source type."""
        return "UDP"

    def ask_motor_permission(self, robot_devices: dict = {}) -> bool:
        """Ask permission to enable motors. Returns True if should enable, False to abort."""
        print("Asking permission to enable motors")
        self.send_message("request_motor_enable", robot_devices)
        self.active_step = 1
        self.devices_data = robot_devices
        message = self.process_step()
        if message and message.get("type") == "enable_motors":
            self.send_message("enabling_motors")
            return True
        return False

    def launch_policy_permission(self, policy_name: str) -> bool:
        """Ask permission to start policy. Returns True if should start, False to abort."""
        self.send_message("request_policy_start", {
            "message": f"Ready to start {policy_name}?"
        })
        self.active_step = 2
        message = self.process_step()
        if message and message.get("type") == "start_policy":
            self.send_message("policy_started")
            return True
        return False

    def get_kinfer_path(self, policy_dir: str) -> Optional[str]:
        """Send list of available kinfer files and wait for user selection."""
        print("Getting kinfer path")
        self.active_step = 0
        search_dir = Path(policy_dir)
        self.kinfer_files = []

        if search_dir.exists():
            # Get all .kinfer files with metadata
            for filepath in search_dir.glob("*.kinfer"):
                self.kinfer_files.append({
                    "name": filepath.name,
                    "path": str(filepath),
                    "size": filepath.stat().st_size,
                    "modified": filepath.stat().st_mtime
                })

=======
        self.devices_data: dict[str, Any] = {}
        self.policy_name: Optional[str] = None
        self._running = True
        self.server = self._create_server(host, port)

        self.server_thread = threading.Thread(
            target=self.server.serve_forever,
            daemon=True,
            name="WebSocketServer"
        )

        self.broadcast_thread = threading.Thread(
            target=self._broadcast_state_loop,
            daemon=True,
            name="StateBroadcaster"
        )

        self.server_thread.start()
        self.broadcast_thread.start()
        print(f"WebSocket server running on ws://{host}:{port}")

    def _create_server(self, host: str, port: int) -> WebSocketServer:
        """Create a WebSocketServer with a handler that references this interface."""
        interface = self

        class RobotWebSocketHandler(WebSocket):
            def handle(self) -> None:
                try:
                    msg = json.loads(self.data)
                    interface._handle_message(msg)
                except Exception as e:
                    print(f"Bad message: {e}")

            def connected(self) -> None:
                print(f"Client connected from {self.address}")
                interface.websocket = self

            def handle_close(self) -> None:
                print(f"Client disconnected from {self.address}")
                interface.websocket = None

        return WebSocketServer(host, port, RobotWebSocketHandler)

    def _broadcast_state_loop(self) -> None:
        """Continuously broadcast state to connected clients every second."""
        while self._running:
            if self.websocket:
                self._send_state()
            time.sleep(1.0)

    def _handle_message(self, msg: dict[str, Any]) -> None:
        """Handle incoming WebSocket messages."""
        msg_type = msg.get("type")

        if msg_type == "enable_motors":
            self.allow_motors = True
        elif msg_type == "start_policy":
            self.allow_policy = True
        elif msg_type == "select_kinfer":
            data = msg.get("data", {})
            self.selected_kinfer = data.get("path")
        elif msg_type == "abort":
            self.abort = True

    def _send_message(self, msg_type: str, data: dict[str, Any] | None = None) -> None:
        """Send a message to the connected WebSocket client."""
        if self.websocket:
            try:
                payload = json.dumps({"type": msg_type, "data": data or {}})
                self.websocket.send_message(payload)
            except Exception as e:
                print(f"Error sending message: {e}")

    def _send_state(self) -> None:
        """Send current state to client."""
        state = {
            "policy_name": self.policy_name,
            "current_step": self.current_step,
            "kinfer_files": self.kinfer_files,
            "devices_data": self.devices_data,
        }
        self._send_message("state", state)

    def ask_motor_permission(self, devices: dict[str, Any]) -> bool:
        self.devices_data = devices
        return self._wait_for_flag(lambda: self.allow_motors, "enable_motors")

    def launch_policy_permission(self, policy_name: str) -> bool:
        self.policy_name = policy_name
        launch_permission = self._wait_for_flag(lambda: self.allow_policy, "start_policy")
        if launch_permission:
            self.current_step = "launched"
        return launch_permission

    def get_command_source(self) -> str:
        return "udp"

    def get_kinfer_path(self, policy_dir: str) -> Optional[str]:
        path = Path(policy_dir)
        self.kinfer_files = [
            {"name": f.name, "path": str(f), "size": f.stat().st_size, "modified": f.stat().st_mtime}
            for f in path.glob("*.kinfer")
        ]
>>>>>>> 827f13ab
        if not self.kinfer_files:
            print("No kinfer files found.")
            return None
<<<<<<< HEAD

        self.send_message("kinfer_list", {
            "files": self.kinfer_files
        })

        

        message = self.process_step()
        if message and message.get("type") == "abort":
            return None
        if message and message.get("type") == "select_kinfer":
            selected_path = message.get("data", {}).get("path", None)
            return selected_path
        return None

    def stop(self) -> None:
        """Close the WebSocket connection and server."""
        try:
            if self.websocket:
                self.websocket.close()

        except Exception as e:
            print(f"Error closing websocket: {e}")
=======
        if self._wait_for_flag(lambda: self.selected_kinfer is not None, "select_kinfer"):
            return self.selected_kinfer
        return None

    def _wait_for_flag(self, condition: Callable[[], bool], step_name: str, timeout: int = 300) -> bool:
        """Block until condition() is True."""
        start_time = time.time()
        self.current_step = step_name
        while time.time() - start_time < timeout:
            if condition():
                self.current_step = "done"
                return True
            if self.abort:
                self.current_step = "aborted"
                return False
            time.sleep(0.1)
        return False
>>>>>>> 827f13ab

    def stop(self) -> None:
        """Shutdown the WebSocket server and close connections."""
        print("Shutting down WebSocket interface")
        self._running = False
        if self.websocket:
            self.websocket.close()
        if self.server:
<<<<<<< HEAD
            try:
                self.server.close()
                # Wait for server thread to finish cleanly
                if self._server_thread and self._server_thread.is_alive():
                    self._server_thread.join(timeout=2.0)
                print("WebSocket server stopped")
            except Exception as e:
                print(f"Error stopping server: {e}")
=======
            self.server.close()
>>>>>>> 827f13ab
<|MERGE_RESOLUTION|>--- conflicted
+++ resolved
@@ -23,144 +23,6 @@
         self.abort = False
         self.current_step = "started"
         self.kinfer_files: list[dict[str, Any]] = []
-<<<<<<< HEAD
-        self.active_step = -1
-        self.steps = [
-            ["select_kinfer"],
-            ["enable_motors"],
-            ["start_policy"]
-        ]
-
-        # Start server and wait for connection
-        self._start_server()
-        self._wait_for_connection()
-
-    def _start_server(self) -> None:
-        """Start the WebSocket server in a background thread."""
-        print(f"🚀 Starting WebSocket server on {self.host}:{self.port}")
-
-        self.server = WebSocketServer(self.host, self.port, RobotWebSocket)
-        self.server.interface = self  
-  
-
-        self._server_thread = threading.Thread(target=self.server.serve_forever, daemon=True)
-        self._server_thread.start()
-
-        print(f"WebSocket server running on ws://{self.host}:{self.port}")
-
-    def process_step(self, timeout: int = 300) -> Optional[dict]:
-        """Process a step of the policy. Returns message dict if received, None on timeout."""
-        expected_types = self.steps[self.active_step]
-        expected_types.append('abort')
-        start_time = time.time()
-
-        while time.time() - start_time < timeout:
-            if self.message_queue:
-                message = self.message_queue.pop(0)
-
-                if message.get("type") == "refresh_kinfer_files":
-                    self.send_message("refresh", self.kinfer_files)
-
-                if message.get("type") in expected_types:
-                    self.active_step = -1
-                    return message
-                else:
-                    self.send_message("error", {
-                        "message": f"Expected one of {expected_types}, got {message.get('type')}"
-                    })
-                    continue
-
-            time.sleep(0.01)
-
-        self.send_message("timeout", {
-            "message": f"Waiting for one of: {expected_types}"
-        })
-        return None
-
-    def _on_connect(self, websocket: WebSocket) -> None:
-        """Called when a client connects. Seamlessly override any existing connection."""
-        # Close existing connection if present
-        if self.websocket is not None:
-            print(f"🔄 New connection from {websocket.address}, closing old connection")
-            try:
-                self.websocket.close()
-            except Exception as e:
-                print(f"Error closing old connection: {e}")
-
-        self.websocket = websocket
-        print(f"Client connected to launch interface from {websocket.address}")
-        if self.kinfer_files:
-            self.send_message("refresh_kinfer_files", {
-                "kinfer_files": self.kinfer_files
-            })
-        self._connected_event.set()
-
-    def _on_disconnect(self, websocket: WebSocket) -> None:
-        print(f"Client disconnected to launch interface from {websocket.address}")
-        self.websocket = None
-
-    def _wait_for_connection(self, timeout: int = 300) -> None:
-        """Block until a client connects."""
-        if not self._connected_event.wait(timeout=timeout):
-            raise TimeoutError("No client connected within timeout period")
-
-    def send_message(self, message_type: str, data: Optional[dict[str, Any]] = None) -> None:
-        """Send a JSON message to the client (blocking)."""
-        if not self.websocket:
-            return
-
-        message = {"type": message_type, "data": data or {}}
-        try:
-            self.websocket.send_message(json.dumps(message))
-        except Exception as e:
-            print(f"Error sending message: {e}")
-
-    def get_command_source(self) -> str:
-        """Return command source type."""
-        return "UDP"
-
-    def ask_motor_permission(self, robot_devices: dict = {}) -> bool:
-        """Ask permission to enable motors. Returns True if should enable, False to abort."""
-        print("Asking permission to enable motors")
-        self.send_message("request_motor_enable", robot_devices)
-        self.active_step = 1
-        self.devices_data = robot_devices
-        message = self.process_step()
-        if message and message.get("type") == "enable_motors":
-            self.send_message("enabling_motors")
-            return True
-        return False
-
-    def launch_policy_permission(self, policy_name: str) -> bool:
-        """Ask permission to start policy. Returns True if should start, False to abort."""
-        self.send_message("request_policy_start", {
-            "message": f"Ready to start {policy_name}?"
-        })
-        self.active_step = 2
-        message = self.process_step()
-        if message and message.get("type") == "start_policy":
-            self.send_message("policy_started")
-            return True
-        return False
-
-    def get_kinfer_path(self, policy_dir: str) -> Optional[str]:
-        """Send list of available kinfer files and wait for user selection."""
-        print("Getting kinfer path")
-        self.active_step = 0
-        search_dir = Path(policy_dir)
-        self.kinfer_files = []
-
-        if search_dir.exists():
-            # Get all .kinfer files with metadata
-            for filepath in search_dir.glob("*.kinfer"):
-                self.kinfer_files.append({
-                    "name": filepath.name,
-                    "path": str(filepath),
-                    "size": filepath.stat().st_size,
-                    "modified": filepath.stat().st_mtime
-                })
-
-=======
         self.devices_data: dict[str, Any] = {}
         self.policy_name: Optional[str] = None
         self._running = True
@@ -264,35 +126,9 @@
             {"name": f.name, "path": str(f), "size": f.stat().st_size, "modified": f.stat().st_mtime}
             for f in path.glob("*.kinfer")
         ]
->>>>>>> 827f13ab
         if not self.kinfer_files:
             print("No kinfer files found.")
             return None
-<<<<<<< HEAD
-
-        self.send_message("kinfer_list", {
-            "files": self.kinfer_files
-        })
-
-        
-
-        message = self.process_step()
-        if message and message.get("type") == "abort":
-            return None
-        if message and message.get("type") == "select_kinfer":
-            selected_path = message.get("data", {}).get("path", None)
-            return selected_path
-        return None
-
-    def stop(self) -> None:
-        """Close the WebSocket connection and server."""
-        try:
-            if self.websocket:
-                self.websocket.close()
-
-        except Exception as e:
-            print(f"Error closing websocket: {e}")
-=======
         if self._wait_for_flag(lambda: self.selected_kinfer is not None, "select_kinfer"):
             return self.selected_kinfer
         return None
@@ -310,7 +146,6 @@
                 return False
             time.sleep(0.1)
         return False
->>>>>>> 827f13ab
 
     def stop(self) -> None:
         """Shutdown the WebSocket server and close connections."""
@@ -319,15 +154,4 @@
         if self.websocket:
             self.websocket.close()
         if self.server:
-<<<<<<< HEAD
-            try:
-                self.server.close()
-                # Wait for server thread to finish cleanly
-                if self._server_thread and self._server_thread.is_alive():
-                    self._server_thread.join(timeout=2.0)
-                print("WebSocket server stopped")
-            except Exception as e:
-                print(f"Error stopping server: {e}")
-=======
-            self.server.close()
->>>>>>> 827f13ab
+            self.server.close()