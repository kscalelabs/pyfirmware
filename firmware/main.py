--- conflicted
+++ resolved
@@ -20,7 +20,6 @@
     shutdown_mgr = get_shutdown_manager()
 
     init_session, step_session, metadata = get_onnx_sessions(kinfer_path)
-<<<<<<< HEAD
 
     #full name of joints to order joint data and deconstruct actions
     joint_order = metadata.get("joint_names", None)
@@ -32,23 +31,15 @@
 
     home_positions = metadata.get("home_position", None)
 
-=======
-    joint_order = metadata.get("joint_names", None)
-    command_names = metadata.get("command_names", [])
->>>>>>> ee4525d7
     carry = init_session.run(None, {})[0]
 
     command_source = launch_interface.get_command_source()
-    motor_driver = MotorDriver()
+    motor_driver = MotorDriver(home_positions)
     imu_reader = get_imu_reader()
 
-<<<<<<< HEAD
-    motor_driver = MotorDriver(home_positions)
-=======
     if not launch_interface.ask_motor_permission():
         print("Motor permission denied, aborting execution")
         return
->>>>>>> ee4525d7
 
     motor_driver.enable_and_home_motors()
 
