"""Main loop to run policy inference and control motors."""

import argparse
import datetime
import os
import sys
import time

import numpy as np

from firmware.can import MotorDriver
from firmware.commands.command_interface import CommandInterface
from firmware.commands.keyboard import Keyboard
from firmware.commands.udp_listener import UDPListener
from firmware.launchInterface import KeyboardLaunchInterface, LaunchInterface, WebSocketLaunchInterface
from firmware.logger import Logger
from firmware.logger import ParquetLogger
from firmware.shutdown import get_shutdown_manager
from firmware.utils import get_imu_reader, get_onnx_sessions


<<<<<<< HEAD
def runner(kinfer_path: str, launch_interface: KeyboardLaunchInterface, logger: Logger, parquet_logger: ParquetLogger) -> None:
=======
def runner(kinfer_path: str, launch_interface: LaunchInterface, logger: Logger) -> None:
>>>>>>> 401bcc09
    shutdown_mgr = get_shutdown_manager()

    init_session, step_session, metadata = get_onnx_sessions(kinfer_path)
    carry = init_session.run(None, {})[0]

    joint_order = metadata["joint_names"]
    command_names = metadata["command_names"]
    joint_biases = metadata.get("joint_biases", [])
    home_positions = {name: bias for name, bias in zip(joint_order, joint_biases)}

    command_source = launch_interface.get_command_source()

    motor_driver = MotorDriver(home_positions=home_positions)
    imu_reader = get_imu_reader()

    device_data = {
        "actuators": motor_driver.startup_sequence(),
        "imu": imu_reader.imu_name,
    }

    if not launch_interface.ask_motor_permission(device_data):
        print("Motor permission denied, aborting execution")
        return

    motor_driver.enable_and_home_motors()

    launch_policy = launch_interface.launch_policy_permission(policy_name)
    if not launch_policy:
        print("Policy launch permission denied, aborting execution")
        return

    # initialize command interface last because it can absorb stdin
    command_interface: CommandInterface
    if command_source == "keyboard":
        command_interface = Keyboard(command_names)
    else:
        command_interface = UDPListener(command_names, joint_names=joint_order)

    launch_interface.stop()
    del launch_interface
    shutdown_mgr.register_cleanup("Command interface", command_interface.stop)

    print("Starting policy...")

    t0 = time.perf_counter()
    step_id = 0
    while True:
        t, tt = time.perf_counter(), time.time()
        joint_angles, joint_vels, torques, temps = motor_driver.get_ordered_joint_data(joint_order)
        t1 = time.perf_counter()
        projected_gravity, gyroscope, timestamp = imu_reader.get_projected_gravity_and_gyroscope()
        t2 = time.perf_counter()
        policy_cmd, joint_cmd = command_interface.get_cmd()
        t3 = time.perf_counter()

        action, carry = step_session.run(
            None,
            {
                "joint_angles": np.array(joint_angles, dtype=np.float32),
                "joint_angular_velocities": np.array(joint_vels, dtype=np.float32),
                "projected_gravity": np.array(projected_gravity, dtype=np.float32),
                "gyroscope": np.array(gyroscope, dtype=np.float32),
                "command": np.array([v for v in policy_cmd.values()], dtype=np.float32),
                "carry": carry,
            },
        )
        t4 = time.perf_counter()

        named_action = {joint_name: action for joint_name, action in zip(joint_order, action)} | joint_cmd
        motor_driver.take_action(named_action)
        t5 = time.perf_counter()
        motor_driver.flush_can_busses()
        t6 = time.perf_counter()

        dt = time.perf_counter() - t
        logger.log(
            t - t0,
            {
                "step_id": step_id,
                "timestamp": tt,
                "dt_ms": dt * 1000,
                "dt_roundtrip_ms": (t5 - t) * 1000,
                "dt_joints_ms": (t1 - t) * 1000,
                "dt_imu_ms": (t2 - t1) * 1000,
                "dt_keyboard_ms": (t3 - t2) * 1000,
                "dt_step_ms": (t4 - t3) * 1000,
                "dt_action_ms": (t5 - t4) * 1000,
                "dt_flush_can_busses_ms": (t6 - t5) * 1000,
                "joint_angles": joint_angles,
                "joint_velocities": joint_vels,
                # "joint_amps": [],  # TODO add
                "joint_torques": torques,
                "joint_temps": temps,
                "projected_gravity": projected_gravity,
                "gyroscope": gyroscope,
                "command": policy_cmd | joint_cmd,
                "action": action.tolist(),
                "joint_order": joint_order,
            },
        )
        parquet_logger.log(
            tt, 
            {
                "joint_pos": joint_angles,
                "joint_vel": joint_vels,
                "joint_torque": torques,
                "action": action.tolist(),
                "joint_order": joint_order,
            }
        )
        print(
            f"dt={dt * 1000:.2f} ms: "
            f"get joints={(t1 - t) * 1000:.2f} ms, "
            f"get imu={(t2 - t1) * 1000:.2f} ms, "
            f".step()={(t4 - t3) * 1000:.2f} ms, "
            f"take action={(t5 - t4) * 1000:.2f} ms, "
            f"flush can={(t6 - t5) * 1000:.2f} ms"
        )
        step_id += 1
        time.sleep(max(0.020 - (time.perf_counter() - t), 0))  # wait for 50 hz


if __name__ == "__main__":
    parser = argparse.ArgumentParser(description="Run policy inference and control motors")
    parser.add_argument("policy_dir", help="Policy directory path (required)")
    parser.add_argument("--websocket", action="store_true", help="Use WebSocket interface instead of keyboard")
    args = parser.parse_args()


    launch_interface = WebSocketLaunchInterface() if args.websocket else KeyboardLaunchInterface()

    kinfer_path = launch_interface.get_kinfer_path(args.policy_dir)

    if kinfer_path is None:
        print("No policy selected. Exiting.")
        sys.exit(1)

    policy_name = os.path.splitext(os.path.basename(kinfer_path))[0]
    timestamp = datetime.datetime.now().strftime("%Y%m%d_%H%M%S")
    log_dir = os.path.expanduser(f"~/kinfer-logs/{policy_name}_{timestamp}")

    print(f"Selected policy: {policy_name}")
    logger = Logger(log_dir)
    parquet_logger = ParquetLogger(log_dir)
    runner(kinfer_path, launch_interface, logger, parquet_logger)<|MERGE_RESOLUTION|>--- conflicted
+++ resolved
@@ -19,11 +19,7 @@
 from firmware.utils import get_imu_reader, get_onnx_sessions
 
 
-<<<<<<< HEAD
-def runner(kinfer_path: str, launch_interface: KeyboardLaunchInterface, logger: Logger, parquet_logger: ParquetLogger) -> None:
-=======
-def runner(kinfer_path: str, launch_interface: LaunchInterface, logger: Logger) -> None:
->>>>>>> 401bcc09
+def runner(kinfer_path: str, launch_interface: LaunchInterface, logger: Logger, parquet_logger: ParquetLogger) -> None:
     shutdown_mgr = get_shutdown_manager()
 
     init_session, step_session, metadata = get_onnx_sessions(kinfer_path)
