--- conflicted
+++ resolved
@@ -21,25 +21,14 @@
     shutdown_mgr = get_shutdown_manager()
 
     init_session, step_session, metadata = get_onnx_sessions(kinfer_path)
-<<<<<<< HEAD
-
-    #full name of joints to order joint data and deconstruct actions
-    joint_order = metadata.get("joint_names", None)
-    if joint_order is None:
-        raise ValueError("Joint names not found in metadata")
-
-    #command_names in order for command interface
-    command_names = metadata.get("command_names", [])
-    home_positions = metadata.get("home_position", None)
-=======
->>>>>>> ff0f632d
     carry = init_session.run(None, {})[0]
 
     joint_order = metadata["joint_names"]
     command_names = metadata["command_names"]
+    joint_biases = metadata.get("joint_biases", None)
 
     command_source = launch_interface.get_command_source()
-    motor_driver = MotorDriver(home_positions)
+    motor_driver = MotorDriver(home_positions=joint_biases)
     imu_reader = get_imu_reader()
 
     if not launch_interface.ask_motor_permission():
