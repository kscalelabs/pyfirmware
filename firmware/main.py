--- conflicted
+++ resolved
@@ -35,11 +35,7 @@
     imu_reader = get_imu_reader()
 
     device_data = {
-<<<<<<< HEAD
-        "actuators": motor_driver.get_joint_angles_and_velocities(),
-=======
         "actuators": motor_driver.startup_sequence(),
->>>>>>> bf4bfba8
         "imu": imu_reader.imu_name,
     }
 
