import json
import math
import tarfile
import time

import numpy as np
import onnxruntime as ort
from imu.bno055 import BNO055
from imu.hiwonder import Hiwonder


def get_onnx_sessions(kinfer_path: str) -> tuple[ort.InferenceSession, ort.InferenceSession, dict]:
    print("Loading kinfer model from", kinfer_path)
    if not kinfer_path or not kinfer_path.endswith(".kinfer"):  # .tar.gz really
        raise ValueError("Model path must be provided and end with .kinfer")

    with tarfile.open(kinfer_path, "r:gz") as tar:
        assert tar.getnames() == ["init_fn.onnx", "step_fn.onnx", "metadata.json"]

        init_model_bytes = tar.extractfile("init_fn.onnx").read()
        step_model_bytes = tar.extractfile("step_fn.onnx").read()
        metadata = json.load(tar.extractfile("metadata.json"))
        print("kinfer model metadata:", metadata)

    print("Creating ONNX inference sessions...")
    init_session = ort.InferenceSession(init_model_bytes)
    step_session = ort.InferenceSession(step_model_bytes)

    init_inputs = init_session.get_inputs()
    init_outputs = init_session.get_outputs()
    step_inputs = step_session.get_inputs()
    step_outputs = step_session.get_outputs()

    print(f"\nInit fn - Inputs: {[inp.name for inp in init_inputs]}, Outputs: {[out.name for out in init_outputs]}")
    print(f"Step fn - Inputs: {[inp.name for inp in step_inputs]}, Outputs: {[out.name for out in step_outputs]}")

    # warm up step function
    step_dummy_inputs = {}
    for inp in step_inputs:
        step_dummy_inputs[inp.name] = np.zeros(inp.shape, dtype=np.float32)
    for _ in range(100):
        step_session.run(None, step_dummy_inputs)

    return init_session, step_session, metadata


<<<<<<< HEAD
# TODO deprecate this and move to policy
def apply_lowpass_filter(action: np.ndarray, lpf_carry: dict | None, cutoff_hz: float) -> tuple[np.ndarray, dict]:
    x = np.asarray(action, dtype=float)
    now = time.perf_counter()
    if lpf_carry is None:
        return x, {"prev": x.copy(), "t": now}

    dt = max(now - lpf_carry.get("t", now), 0.0)
    lpf_carry["t"] = now
    alpha = 1.0 - math.exp(-2.0 * math.pi * cutoff_hz * dt)
    y = lpf_carry["prev"] + alpha * (x - lpf_carry["prev"])
    lpf_carry["prev"] = y
    return y, lpf_carry

=======
>>>>>>> 2b33085d
def get_imu_reader():
    """Get an IMU reader, falling back to dummy IMU if none found."""
    # try loading imus until one works
    try:
        return Hiwonder()
    except Exception:
        pass
    
    try:
        return BNO055()
    except Exception:
        pass
    
    # If no real IMU found, ask user if they want to continue with dummy
    print("⚠️  WARNING: No IMU device found")
    print("No IMU found! The robot will run with zero IMU values.")
    print("This may cause unstable behavior. Continue anyway? (y/n): ", end="")
    response = input().strip().lower()
    if response != 'y':
        print("Exiting...")
        raise SystemExit("User chose to exit due to missing IMU")
    
    # Import and return dummy IMU
    from imu.dummyImu import DummyIMU
    print("Using dummy IMU (all values will be zero)")
    return DummyIMU()<|MERGE_RESOLUTION|>--- conflicted
+++ resolved
@@ -44,23 +44,6 @@
     return init_session, step_session, metadata
 
 
-<<<<<<< HEAD
-# TODO deprecate this and move to policy
-def apply_lowpass_filter(action: np.ndarray, lpf_carry: dict | None, cutoff_hz: float) -> tuple[np.ndarray, dict]:
-    x = np.asarray(action, dtype=float)
-    now = time.perf_counter()
-    if lpf_carry is None:
-        return x, {"prev": x.copy(), "t": now}
-
-    dt = max(now - lpf_carry.get("t", now), 0.0)
-    lpf_carry["t"] = now
-    alpha = 1.0 - math.exp(-2.0 * math.pi * cutoff_hz * dt)
-    y = lpf_carry["prev"] + alpha * (x - lpf_carry["prev"])
-    lpf_carry["prev"] = y
-    return y, lpf_carry
-
-=======
->>>>>>> 2b33085d
 def get_imu_reader():
     """Get an IMU reader, falling back to dummy IMU if none found."""
     # try loading imus until one works
